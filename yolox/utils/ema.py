#!/usr/bin/env python3
# -*- coding:utf-8 -*-
# Copyright (c) 2014-2021 Megvii Inc. All rights reserved.
import math
from copy import deepcopy

import torch
import torch.nn as nn

__all__ = ["ModelEMA", "is_parallel"]


def is_parallel(model):
    """check if model is in parallel mode."""
<<<<<<< HEAD
    """
    import apex
    """
    try:
        import apex
        has_apex = True
    except ImportError:
        has_apex = False

=======
>>>>>>> 35714196
    parallel_type = (
        nn.parallel.DataParallel,
        nn.parallel.DistributedDataParallel,
    )
    return isinstance(model, parallel_type)


class ModelEMA:
    """
    Model Exponential Moving Average from https://github.com/rwightman/pytorch-image-models
    Keep a moving average of everything in the model state_dict (parameters and buffers).
    This is intended to allow functionality like
    https://www.tensorflow.org/api_docs/python/tf/train/ExponentialMovingAverage
    A smoothed version of the weights is necessary for some training schemes to perform well.
    This class is sensitive where it is initialized in the sequence of model init,
    GPU assignment and distributed training wrappers.
    """

    def __init__(self, model, decay=0.9999, updates=0):
        """
        Args:
            model (nn.Module): model to apply EMA.
            decay (float): ema decay reate.
            updates (int): counter of EMA updates.
        """
        # Create EMA(FP32)
        self.ema = deepcopy(model.module if is_parallel(model) else model).eval()
        self.updates = updates
        # decay exponential ramp (to help early epochs)
        self.decay = lambda x: decay * (1 - math.exp(-x / 2000))
        for p in self.ema.parameters():
            p.requires_grad_(False)

    def update(self, model):
        # Update EMA parameters
        with torch.no_grad():
            self.updates += 1
            d = self.decay(self.updates)

            msd = (
                model.module.state_dict() if is_parallel(model) else model.state_dict()
            )  # model state_dict
            for k, v in self.ema.state_dict().items():
                if v.dtype.is_floating_point:
                    v *= d
                    v += (1.0 - d) * msd[k].detach()<|MERGE_RESOLUTION|>--- conflicted
+++ resolved
@@ -12,18 +12,6 @@
 
 def is_parallel(model):
     """check if model is in parallel mode."""
-<<<<<<< HEAD
-    """
-    import apex
-    """
-    try:
-        import apex
-        has_apex = True
-    except ImportError:
-        has_apex = False
-
-=======
->>>>>>> 35714196
     parallel_type = (
         nn.parallel.DataParallel,
         nn.parallel.DistributedDataParallel,
