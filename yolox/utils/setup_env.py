--- conflicted
+++ resolved
@@ -3,12 +3,6 @@
 # Copyright (c) 2014-2021 Megvii Inc. All rights reserved.
 
 import os
-<<<<<<< HEAD
-"""
-import resource
-"""
-=======
->>>>>>> cbb599a0
 import subprocess
 
 import cv2
@@ -31,17 +25,10 @@
 def configure_module(ulimit_value=8192):
     """
     Configure pytorch module environment. setting of ulimit and cv2 will be set.
-
     Args:
         ulimit_value(int): default open file number on linux. Default value: 8192.
     """
     # system setting
-<<<<<<< HEAD
-    """
-    rlimit = resource.getrlimit(resource.RLIMIT_NOFILE)
-    resource.setrlimit(resource.RLIMIT_NOFILE, (ulimit_value, rlimit[1]))
-    """
-=======
     try:
         import resource
         rlimit = resource.getrlimit(resource.RLIMIT_NOFILE)
@@ -51,7 +38,6 @@
         # However, set rlimit value might not be necessary.
         pass
 
->>>>>>> cbb599a0
     # cv2
     # multiprocess might be harmful on performance of torch dataloader
     os.environ["OPENCV_OPENCL_RUNTIME"] = "disabled"
