#!/usr/bin/env python3
# -*- coding:utf-8 -*-
# Copyright (c) 2014-2021 Megvii Inc. All rights reserved.

import ipdb
import numpy as np

import torch
import torchvision

__all__ = [
    "filter_box",
    "postprocess",
    "bboxes_iou",
    "matrix_iou",
    "adjust_box_anns",
    "xyxy2xywh",
    "xyxy2cxcywh",
]


def filter_box(output, scale_range):
    """
    output: (N, 5+class) shape
    """
    min_scale, max_scale = scale_range
    w = output[:, 2] - output[:, 0]
    h = output[:, 3] - output[:, 1]
    keep = (w * h > min_scale * min_scale) & (w * h < max_scale * max_scale)
    return output[keep]


<<<<<<< HEAD
def postprocess(prediction, num_classes, conf_thre=0.7, nms_thre=0.45):
    ipdb.set_trace()
    ##prediction.shape为[1, 8400, 85]
    ##num_classes为80
    ##box_corner.shape为[1, 8400, 85]
=======
def postprocess(prediction, num_classes, conf_thre=0.7, nms_thre=0.45, class_agnostic=False):
>>>>>>> 35714196
    box_corner = prediction.new(prediction.shape)
    ##box_corner[:, :, 0].shape为[1, 8400]
    box_corner[:, :, 0] = prediction[:, :, 0] - prediction[:, :, 2] / 2
    ##box_corner[:, :, 1].shape为[1, 8400]
    box_corner[:, :, 1] = prediction[:, :, 1] - prediction[:, :, 3] / 2
    ##box_corner[:, :, 2].shape为[1, 8400]
    box_corner[:, :, 2] = prediction[:, :, 0] + prediction[:, :, 2] / 2
    ##box_corner[:, :, 3].shape为[1, 8400]
    box_corner[:, :, 3] = prediction[:, :, 1] + prediction[:, :, 3] / 2
    ##prediction[:, :, :4].shape为[1, 8400, 4]
    prediction[:, :, :4] = box_corner[:, :, :4]

    ##len(output)为batch_size
    output = [None for _ in range(len(prediction))]
    for i, image_pred in enumerate(prediction):
        ipdb.set_trace()

        # If none are remaining => process next image
        if not image_pred.size(0):
            continue
        # Get score and class with highest confidence
        class_conf, class_pred = torch.max(image_pred[:, 5: 5 + num_classes], 1, keepdim=True)

        conf_mask = (image_pred[:, 4] * class_conf.squeeze() >= conf_thre).squeeze()
        # Detections ordered as (x1, y1, x2, y2, obj_conf, class_conf, class_pred)
        detections = torch.cat((image_pred[:, :5], class_conf, class_pred.float()), 1)
        detections = detections[conf_mask]
        if not detections.size(0):
            continue

        if class_agnostic:
            nms_out_index = torchvision.ops.nms(
                detections[:, :4],
                detections[:, 4] * detections[:, 5],
                nms_thre,
            )
        else:
            nms_out_index = torchvision.ops.batched_nms(
                detections[:, :4],
                detections[:, 4] * detections[:, 5],
                detections[:, 6],
                nms_thre,
            )

        detections = detections[nms_out_index]
        if output[i] is None:
            output[i] = detections
        else:
            output[i] = torch.cat((output[i], detections))

    return output


def bboxes_iou(bboxes_a, bboxes_b, xyxy=True):
    if bboxes_a.shape[1] != 4 or bboxes_b.shape[1] != 4:
        raise IndexError

    if xyxy:
        tl = torch.max(bboxes_a[:, None, :2], bboxes_b[:, :2])
        br = torch.min(bboxes_a[:, None, 2:], bboxes_b[:, 2:])
        area_a = torch.prod(bboxes_a[:, 2:] - bboxes_a[:, :2], 1)
        area_b = torch.prod(bboxes_b[:, 2:] - bboxes_b[:, :2], 1)
    else:
        tl = torch.max(
            (bboxes_a[:, None, :2] - bboxes_a[:, None, 2:] / 2),
            (bboxes_b[:, :2] - bboxes_b[:, 2:] / 2),
        )
        br = torch.min(
            (bboxes_a[:, None, :2] + bboxes_a[:, None, 2:] / 2),
            (bboxes_b[:, :2] + bboxes_b[:, 2:] / 2),
        )

        area_a = torch.prod(bboxes_a[:, 2:], 1)
        area_b = torch.prod(bboxes_b[:, 2:], 1)
    en = (tl < br).type(tl.type()).prod(dim=2)
    area_i = torch.prod(br - tl, 2) * en  # * ((tl < br).all())
    return area_i / (area_a[:, None] + area_b - area_i)


def matrix_iou(a, b):
    """
    return iou of a and b, numpy version for data augenmentation
    """
    lt = np.maximum(a[:, np.newaxis, :2], b[:, :2])
    rb = np.minimum(a[:, np.newaxis, 2:], b[:, 2:])

    area_i = np.prod(rb - lt, axis=2) * (lt < rb).all(axis=2)
    area_a = np.prod(a[:, 2:] - a[:, :2], axis=1)
    area_b = np.prod(b[:, 2:] - b[:, :2], axis=1)
    return area_i / (area_a[:, np.newaxis] + area_b - area_i + 1e-12)


def adjust_box_anns(bbox, scale_ratio, padw, padh, w_max, h_max):
    bbox[:, 0::2] = np.clip(bbox[:, 0::2] * scale_ratio + padw, 0, w_max)
    bbox[:, 1::2] = np.clip(bbox[:, 1::2] * scale_ratio + padh, 0, h_max)
    return bbox


def xyxy2xywh(bboxes):
    bboxes[:, 2] = bboxes[:, 2] - bboxes[:, 0]
    bboxes[:, 3] = bboxes[:, 3] - bboxes[:, 1]
    return bboxes


def xyxy2cxcywh(bboxes):
    bboxes[:, 2] = bboxes[:, 2] - bboxes[:, 0]
    bboxes[:, 3] = bboxes[:, 3] - bboxes[:, 1]
    bboxes[:, 0] = bboxes[:, 0] + bboxes[:, 2] * 0.5
    bboxes[:, 1] = bboxes[:, 1] + bboxes[:, 3] * 0.5
    return bboxes<|MERGE_RESOLUTION|>--- conflicted
+++ resolved
@@ -30,15 +30,11 @@
     return output[keep]
 
 
-<<<<<<< HEAD
-def postprocess(prediction, num_classes, conf_thre=0.7, nms_thre=0.45):
+def postprocess(prediction, num_classes, conf_thre=0.7, nms_thre=0.45, class_agnostic=False):
     ipdb.set_trace()
     ##prediction.shape为[1, 8400, 85]
     ##num_classes为80
     ##box_corner.shape为[1, 8400, 85]
-=======
-def postprocess(prediction, num_classes, conf_thre=0.7, nms_thre=0.45, class_agnostic=False):
->>>>>>> 35714196
     box_corner = prediction.new(prediction.shape)
     ##box_corner[:, :, 0].shape为[1, 8400]
     box_corner[:, :, 0] = prediction[:, :, 0] - prediction[:, :, 2] / 2
