--- conflicted
+++ resolved
@@ -37,14 +37,13 @@
     synchronize
 )
 
-<<<<<<< HEAD
-import ipdb
-=======
+
 import datetime
 import os
 import time
->>>>>>> 3640b242
-
+
+
+import ipdb
 
 class Trainer:
     def __init__(self, exp, args):
