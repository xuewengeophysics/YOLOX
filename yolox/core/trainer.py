#!/usr/bin/env python3
# -*- coding:utf-8 -*-
# Copyright (c) Megvii, Inc. and its affiliates.

import datetime
import os
import time
from loguru import logger

<<<<<<< HEAD
"""
import apex
"""

import torch
"""
from apex import amp
"""
try:
    import apex
    from apex import amp
    has_apex = True
except ImportError:
    has_apex = False

=======
import torch
from torch.nn.parallel import DistributedDataParallel as DDP
>>>>>>> c9fe0aae
from torch.utils.tensorboard import SummaryWriter

from yolox.data import DataPrefetcher
from yolox.utils import (
    MeterBuffer,
    ModelEMA,
    all_reduce_norm,
    get_local_rank,
    get_model_info,
    get_rank,
    get_world_size,
    gpu_mem_usage,
    is_parallel,
    load_ckpt,
    occupy_mem,
    save_checkpoint,
    setup_logger,
    synchronize
)

import ipdb

class Trainer:
    def __init__(self, exp, args):
        # init function only defines some basic attr, other attrs like model, optimizer are built in
        # before_train methods.
        self.exp = exp
        self.args = args

        # training related attr
        self.max_epoch = exp.max_epoch
        self.amp_training = args.fp16
        self.scaler = torch.cuda.amp.GradScaler(enabled=args.fp16)
        self.is_distributed = get_world_size() > 1
        self.rank = get_rank()
        self.local_rank = get_local_rank()
        self.device = "cuda:{}".format(self.local_rank)
        self.use_model_ema = exp.ema
        self.use_model_ema = False

        # data/dataloader related attr
        self.data_type = torch.float16 if args.fp16 else torch.float32
        self.input_size = exp.input_size
        self.best_ap = 0

        # metric record
        self.meter = MeterBuffer(window_size=exp.print_interval)
        self.file_name = os.path.join(exp.output_dir, args.experiment_name)

        if self.rank == 0:
            os.makedirs(self.file_name, exist_ok=True)

        setup_logger(
            self.file_name,
            distributed_rank=self.rank,
            filename="train_log.txt",
            mode="a",
        )

    def train(self):
        self.before_train()
        try:
            self.train_in_epoch()
        except Exception:
            raise
        finally:
            self.after_train()

    def train_in_epoch(self):
        for self.epoch in range(self.start_epoch, self.max_epoch):
            self.before_epoch()
            self.train_in_iter()
            self.after_epoch()

    def train_in_iter(self):
        for self.iter in range(self.max_iter):
            self.before_iter()
            self.train_one_iter()
            self.after_iter()

    def train_one_iter(self):
        iter_start_time = time.time()

        inps, targets = self.prefetcher.next()
        inps = inps.to(self.data_type)
        targets = targets.to(self.data_type)
        targets.requires_grad = False
        inps, targets = self.exp.preprocess(inps, targets, self.input_size)
        data_end_time = time.time()

        with torch.cuda.amp.autocast(enabled=self.amp_training):
            outputs = self.model(inps, targets)

        loss = outputs["total_loss"]

        self.optimizer.zero_grad()
        self.scaler.scale(loss).backward()
        self.scaler.step(self.optimizer)
        self.scaler.update()

        if self.use_model_ema:
            self.ema_model.update(self.model)

        lr = self.lr_scheduler.update_lr(self.progress_in_iter + 1)
        for param_group in self.optimizer.param_groups:
            param_group["lr"] = lr

        iter_end_time = time.time()
        self.meter.update(
            iter_time=iter_end_time - iter_start_time,
            data_time=data_end_time - iter_start_time,
            lr=lr,
            **outputs,
        )

    def before_train(self):
        logger.info("args: {}".format(self.args))
        logger.info("exp value:\n{}".format(self.exp))

        # model related init
        torch.cuda.set_device(self.local_rank)
        model = self.exp.get_model()
        logger.info(
            "Model Summary: {}".format(get_model_info(model, self.exp.test_size))
        )
        model.to(self.device)

        # solver related init
        self.optimizer = self.exp.get_optimizer(self.args.batch_size)

        # value of epoch will be set in `resume_train`
        model = self.resume_train(model)

        # data related init
        self.no_aug = self.start_epoch >= self.max_epoch - self.exp.no_aug_epochs
        self.train_loader = self.exp.get_data_loader(
            batch_size=self.args.batch_size,
            is_distributed=self.is_distributed,
            no_aug=self.no_aug,
            cache_img=self.args.cache,
        )
        logger.info("init prefetcher, this might take one minute or less...")
        ##self.prefetcher.next_target.shape为[2, 120, 5]；120个目标，[cls_idx, x, y, w, h]
        ##self.prefetcher.next_input.shape为[2, 3, 640, 640]
        self.prefetcher = DataPrefetcher(self.train_loader)
        # max_iter means iters per epoch
        self.max_iter = len(self.train_loader)

        # ipdb.set_trace()

        self.lr_scheduler = self.exp.get_lr_scheduler(
            self.exp.basic_lr_per_img * self.args.batch_size, self.max_iter
        )
        if self.args.occupy:
            occupy_mem(self.local_rank)

        if self.is_distributed:
            model = DDP(model, device_ids=[self.local_rank], broadcast_buffers=False)

        if self.use_model_ema:
            self.ema_model = ModelEMA(model, 0.9998)
            self.ema_model.updates = self.max_iter * self.start_epoch

        self.model = model
        self.model.train()

        self.evaluator = self.exp.get_evaluator(
            batch_size=self.args.batch_size, is_distributed=self.is_distributed
        )
        # Tensorboard logger
        if self.rank == 0:
            self.tblogger = SummaryWriter(self.file_name)

        logger.info("Training start...")
        logger.info("\n{}".format(model))

    def after_train(self):
        logger.info(
            "Training of experiment is done and the best AP is {:.2f}".format(self.best_ap * 100)
        )

    def before_epoch(self):
        logger.info("---> start train epoch{}".format(self.epoch + 1))

        if self.epoch + 1 == self.max_epoch - self.exp.no_aug_epochs or self.no_aug:
            logger.info("--->No mosaic aug now!")
            self.train_loader.close_mosaic()
            logger.info("--->Add additional L1 loss now!")
            if self.is_distributed:
                self.model.module.head.use_l1 = True
            else:
                self.model.head.use_l1 = True
            self.exp.eval_interval = 1
            if not self.no_aug:
                self.save_ckpt(ckpt_name="last_mosaic_epoch")

    def after_epoch(self):
        self.save_ckpt(ckpt_name="latest")

        if (self.epoch + 1) % self.exp.eval_interval == 0:
            all_reduce_norm(self.model)
            self.evaluate_and_save_model()

    def before_iter(self):
        pass

    def after_iter(self):
        """
        `after_iter` contains two parts of logic:
            * log information
            * reset setting of resize
        """
        # log needed information
        if (self.iter + 1) % self.exp.print_interval == 0:
            # TODO check ETA logic
            left_iters = self.max_iter * self.max_epoch - (self.progress_in_iter + 1)
            eta_seconds = self.meter["iter_time"].global_avg * left_iters
            eta_str = "ETA: {}".format(datetime.timedelta(seconds=int(eta_seconds)))

            progress_str = "epoch: {}/{}, iter: {}/{}".format(
                self.epoch + 1, self.max_epoch, self.iter + 1, self.max_iter
            )
            loss_meter = self.meter.get_filtered_meter("loss")
            loss_str = ", ".join(
                ["{}: {:.1f}".format(k, v.latest) for k, v in loss_meter.items()]
            )

            time_meter = self.meter.get_filtered_meter("time")
            time_str = ", ".join(
                ["{}: {:.3f}s".format(k, v.avg) for k, v in time_meter.items()]
            )

            logger.info(
                "{}, mem: {:.0f}Mb, {}, {}, lr: {:.3e}".format(
                    progress_str,
                    gpu_mem_usage(),
                    time_str,
                    loss_str,
                    self.meter["lr"].latest,
                )
                + (", size: {:d}, {}".format(self.input_size[0], eta_str))
            )
            self.meter.clear_meters()

        # random resizing
        if self.exp.random_size is not None and (self.progress_in_iter + 1) % 10 == 0:
            self.input_size = self.exp.random_resize(
                self.train_loader, self.epoch, self.rank, self.is_distributed
            )

    @property
    def progress_in_iter(self):
        return self.epoch * self.max_iter + self.iter

    def resume_train(self, model):
        if self.args.resume:
            logger.info("resume training")
            if self.args.ckpt is None:
                ckpt_file = os.path.join(self.file_name, "latest" + "_ckpt.pth")
            else:
                ckpt_file = self.args.ckpt

            ckpt = torch.load(ckpt_file, map_location=self.device)
            # resume the model/optimizer state dict
            model.load_state_dict(ckpt["model"])
            self.optimizer.load_state_dict(ckpt["optimizer"])
            # resume the training states variables
            start_epoch = (
                self.args.start_epoch - 1
                if self.args.start_epoch is not None
                else ckpt["start_epoch"]
            )
            self.start_epoch = start_epoch
            logger.info(
                "loaded checkpoint '{}' (epoch {})".format(
                    self.args.resume, self.start_epoch
                )
            )  # noqa
        else:
            if self.args.ckpt is not None:
                logger.info("loading checkpoint for fine tuning")
                ckpt_file = self.args.ckpt
                ckpt = torch.load(ckpt_file, map_location=self.device)["model"]
                model = load_ckpt(model, ckpt)
            self.start_epoch = 0

        return model

    def evaluate_and_save_model(self):
        if self.use_model_ema:
            evalmodel = self.ema_model.ema
        else:
            evalmodel = self.model
            if is_parallel(evalmodel):
                evalmodel = evalmodel.module

        ap50_95, ap50, summary = self.exp.eval(
            evalmodel, self.evaluator, self.is_distributed
        )
        self.model.train()
        if self.rank == 0:
            self.tblogger.add_scalar("val/COCOAP50", ap50, self.epoch + 1)
            self.tblogger.add_scalar("val/COCOAP50_95", ap50_95, self.epoch + 1)
            logger.info("\n" + summary)
        synchronize()

        self.save_ckpt("last_epoch", ap50_95 > self.best_ap)
        self.best_ap = max(self.best_ap, ap50_95)

    def save_ckpt(self, ckpt_name, update_best_ckpt=False):
        if self.rank == 0:
            save_model = self.ema_model.ema if self.use_model_ema else self.model
            logger.info("Save weights to {}".format(self.file_name))
            ckpt_state = {
                "start_epoch": self.epoch + 1,
                "model": save_model.state_dict(),
                "optimizer": self.optimizer.state_dict(),
            }
            save_checkpoint(
                ckpt_state,
                update_best_ckpt,
                self.file_name,
                ckpt_name,
            )<|MERGE_RESOLUTION|>--- conflicted
+++ resolved
@@ -7,15 +7,16 @@
 import time
 from loguru import logger
 
-<<<<<<< HEAD
 """
 import apex
 """
 
 import torch
+
 """
 from apex import amp
 """
+
 try:
     import apex
     from apex import amp
@@ -23,10 +24,8 @@
 except ImportError:
     has_apex = False
 
-=======
-import torch
 from torch.nn.parallel import DistributedDataParallel as DDP
->>>>>>> c9fe0aae
+
 from torch.utils.tensorboard import SummaryWriter
 
 from yolox.data import DataPrefetcher
@@ -59,7 +58,6 @@
         # training related attr
         self.max_epoch = exp.max_epoch
         self.amp_training = args.fp16
-        self.scaler = torch.cuda.amp.GradScaler(enabled=args.fp16)
         self.is_distributed = get_world_size() > 1
         self.rank = get_rank()
         self.local_rank = get_local_rank()
@@ -114,18 +112,19 @@
         inps = inps.to(self.data_type)
         targets = targets.to(self.data_type)
         targets.requires_grad = False
-        inps, targets = self.exp.preprocess(inps, targets, self.input_size)
         data_end_time = time.time()
 
-        with torch.cuda.amp.autocast(enabled=self.amp_training):
-            outputs = self.model(inps, targets)
+        outputs = self.model(inps, targets)
 
         loss = outputs["total_loss"]
 
         self.optimizer.zero_grad()
-        self.scaler.scale(loss).backward()
-        self.scaler.step(self.optimizer)
-        self.scaler.update()
+        if self.amp_training:
+            with amp.scale_loss(loss, self.optimizer) as scaled_loss:
+                scaled_loss.backward()
+        else:
+            loss.backward()
+        self.optimizer.step()
 
         if self.use_model_ema:
             self.ema_model.update(self.model)
@@ -157,6 +156,8 @@
         # solver related init
         self.optimizer = self.exp.get_optimizer(self.args.batch_size)
 
+        if self.amp_training:
+            model, optimizer = amp.initialize(model, self.optimizer, opt_level="O1")
         # value of epoch will be set in `resume_train`
         model = self.resume_train(model)
 
@@ -166,7 +167,6 @@
             batch_size=self.args.batch_size,
             is_distributed=self.is_distributed,
             no_aug=self.no_aug,
-            cache_img=self.args.cache,
         )
         logger.info("init prefetcher, this might take one minute or less...")
         ##self.prefetcher.next_target.shape为[2, 120, 5]；120个目标，[cls_idx, x, y, w, h]
@@ -184,7 +184,13 @@
             occupy_mem(self.local_rank)
 
         if self.is_distributed:
-            model = DDP(model, device_ids=[self.local_rank], broadcast_buffers=False)
+            """
+            model = apex.parallel.DistributedDataParallel(model)
+            """
+            if has_apex:
+                model = apex.parallel.DistributedDataParallel(model)
+            # from torch.nn.parallel import DistributedDataParallel as DDP
+            # model = DDP(model, device_ids=[self.local_rank], broadcast_buffers=False)
 
         if self.use_model_ema:
             self.ema_model = ModelEMA(model, 0.9998)
@@ -294,6 +300,8 @@
             model.load_state_dict(ckpt["model"])
             self.optimizer.load_state_dict(ckpt["optimizer"])
             # resume the training states variables
+            if self.amp_training and "amp" in ckpt:
+                amp.load_state_dict(ckpt["amp"])
             start_epoch = (
                 self.args.start_epoch - 1
                 if self.args.start_epoch is not None
@@ -345,6 +353,10 @@
                 "model": save_model.state_dict(),
                 "optimizer": self.optimizer.state_dict(),
             }
+            if self.amp_training:
+                # save amp state according to
+                # https://nvidia.github.io/apex/amp.html#checkpointing
+                ckpt_state["amp"] = amp.state_dict()
             save_checkpoint(
                 ckpt_state,
                 update_best_ckpt,
