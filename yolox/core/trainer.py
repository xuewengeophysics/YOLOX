--- conflicted
+++ resolved
@@ -39,15 +39,6 @@
     setup_logger,
     synchronize
 )
-
-<<<<<<< HEAD
-
-import datetime
-import os
-import time
-
-=======
->>>>>>> 73ea2068
 
 import ipdb
 
