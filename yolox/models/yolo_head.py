#!/usr/bin/env python3
# -*- coding:utf-8 -*-
# Copyright (c) 2014-2021 Megvii Inc. All rights reserved.

from loguru import logger

import torch
import torch.nn as nn
import torch.nn.functional as F

from yolox.utils import bboxes_iou

import math

from .losses import IOUloss
from .network_blocks import BaseConv, DWConv

import ipdb

class YOLOXHead(nn.Module):
    def __init__(
        self,
        num_classes,
        width=1.0,
        strides=[8, 16, 32],
        in_channels=[256, 512, 1024],
        act="silu",
        depthwise=False,
    ):
        """
        Args:
            act (str): activation type of conv. Defalut value: "silu".
            depthwise (bool): wheather apply depthwise conv in conv branch. Defalut value: False.
        """
        super().__init__()

        self.n_anchors = 1
        self.num_classes = num_classes
        self.decode_in_inference = True  # for deploy, set to False

        self.cls_convs = nn.ModuleList()
        self.reg_convs = nn.ModuleList()
        self.cls_preds = nn.ModuleList()
        self.reg_preds = nn.ModuleList()
        self.obj_preds = nn.ModuleList()
        self.stems = nn.ModuleList()
        Conv = DWConv if depthwise else BaseConv

        ##对应paper中图(2)的网络结构
        for i in range(len(in_channels)):
            self.stems.append(
                BaseConv(
                    in_channels=int(in_channels[i] * width),
                    out_channels=int(256 * width),
                    ksize=1,
                    stride=1,
                    act=act,
                )
            )
            self.cls_convs.append(
                nn.Sequential(
                    *[
                        Conv(
                            in_channels=int(256 * width),
                            out_channels=int(256 * width),
                            ksize=3,
                            stride=1,
                            act=act,
                        ),
                        Conv(
                            in_channels=int(256 * width),
                            out_channels=int(256 * width),
                            ksize=3,
                            stride=1,
                            act=act,
                        ),
                    ]
                )
            )
            self.reg_convs.append(
                nn.Sequential(
                    *[
                        Conv(
                            in_channels=int(256 * width),
                            out_channels=int(256 * width),
                            ksize=3,
                            stride=1,
                            act=act,
                        ),
                        Conv(
                            in_channels=int(256 * width),
                            out_channels=int(256 * width),
                            ksize=3,
                            stride=1,
                            act=act,
                        ),
                    ]
                )
            )
            self.cls_preds.append(
                nn.Conv2d(
                    in_channels=int(256 * width),
                    out_channels=self.n_anchors * self.num_classes,
                    kernel_size=1,
                    stride=1,
                    padding=0,
                )
            )
            self.reg_preds.append(
                nn.Conv2d(
                    in_channels=int(256 * width),
                    out_channels=4,
                    kernel_size=1,
                    stride=1,
                    padding=0,
                )
            )
            self.obj_preds.append(
                nn.Conv2d(
                    in_channels=int(256 * width),
                    out_channels=self.n_anchors * 1,
                    kernel_size=1,
                    stride=1,
                    padding=0,
                )
            )

        self.use_l1 = False
        self.l1_loss = nn.L1Loss(reduction="none")
        self.bcewithlog_loss = nn.BCEWithLogitsLoss(reduction="none")
        self.iou_loss = IOUloss(reduction="none")
        self.strides = strides
        self.grids = [torch.zeros(1)] * len(in_channels)
        self.expanded_strides = [None] * len(in_channels)

    def initialize_biases(self, prior_prob):
        for conv in self.cls_preds:
            b = conv.bias.view(self.n_anchors, -1)
            b.data.fill_(-math.log((1 - prior_prob) / prior_prob))
            conv.bias = torch.nn.Parameter(b.view(-1), requires_grad=True)

        for conv in self.obj_preds:
            b = conv.bias.view(self.n_anchors, -1)
            b.data.fill_(-math.log((1 - prior_prob) / prior_prob))
            conv.bias = torch.nn.Parameter(b.view(-1), requires_grad=True)

    def forward(self, xin, labels=None, imgs=None):
        ##type(xin)为'tuple'，len(xin)为3
        ##xin[0].shape为[B, 128, 80, 80]，FPN中的P3层，下采样8倍；以640的输入为例，则为80
        ##xin[1].shape为[B, 256, 40, 40]，FPN中的P4层，下采样16倍；以640的输入为例，则为40
        ##xin[2].shape为[B, 512, 20, 20]，FPN中的P5层，下采样32倍；以640的输入为例，则为20
        ##labels.shape为[B, 120, 5]，[cls, x, y, w, h]
        ##imgs.shape为[2, 3, 640, 640]
        outputs = []
        origin_preds = []
        x_shifts = []
        y_shifts = []
        expanded_strides = []

        for k, (cls_conv, reg_conv, stride_this_level, x) in enumerate(
            zip(self.cls_convs, self.reg_convs, self.strides, xin)
        ):
            ##当k=0时，[B, 128, 80, 80]->[B, 128, 80, 80]
            ##当k=1时，[B, 256, 40, 40]->[B, 256, 40, 40]
            ##当k=2时，[B, 512, 20, 20]->[B, 512, 20, 20]
            x = self.stems[k](x)
            cls_x = x
            reg_x = x

            ##当k=0时，[B, 128, 80, 80]->[B, 128, 80, 80]
            ##当k=1时，[B, 256, 40, 40]->[B, 256, 40, 40]
            ##当k=2时，[B, 512, 20, 20]->[B, 512, 20, 20]
            cls_feat = cls_conv(cls_x)
            ##当k=0时，[B, 128, 80, 80]->[B, 80, 80, 80]
            ##当k=1时，[B, 256, 40, 40]->[B, 80, 40, 40]
            ##当k=2时，[B, 512, 20, 20]->[B, 80, 20, 20]
            cls_output = self.cls_preds[k](cls_feat)

            ##当k=0时，[B, 128, 80, 80]->[B, 128, 80, 80]
            ##当k=1时，[B, 256, 40, 40]->[B, 256, 40, 40]
            ##当k=2时，[B, 512, 20, 20]->[B, 512, 20, 20]
            reg_feat = reg_conv(reg_x)
            ##当k=0时，[B, 128, 80, 80]->[B, 4, 80, 80]
            ##当k=1时，[B, 256, 40, 40]->[B, 4, 40, 40]
            ##当k=2时，[B, 512, 20, 20]->[B, 4, 20, 20]            
            reg_output = self.reg_preds[k](reg_feat)
            ##当k=0时，[B, 128, 80, 80]->[B, 1, 80, 80]
            ##当k=1时，[B, 256, 40, 40]->[B, 1, 40, 40]
            ##当k=2时，[B, 512, 20, 20]->[B, 1, 20, 20]            
            obj_output = self.obj_preds[k](reg_feat)

            if self.training:
                ##当k=0时，[[B, 4, 80, 80], [B, 1, 80, 80], [B, 80, 80, 80]]->[2, 85, 80, 80]
                ##当k=1时，[[B, 4, 40, 40], [B, 1, 40, 40], [B, 80, 40, 40]]->[2, 85, 40, 40]
                ##当k=2时，[[B, 4, 20, 20], [B, 1, 20, 20], [B, 80, 20, 20]]->[2, 85, 20, 20]
                output = torch.cat([reg_output, obj_output, cls_output], 1)
<<<<<<< HEAD
                ##当k=0时，output.shape为[B, 6400, 85]，grid.shape为[1, 6400, 2]
                ##当k=1时，output.shape为[B, 1600, 85]，grid.shape为[1, 1600, 2]
                ##当k=2时，output.shape为[B,  400, 85]，grid.shape为[1,  400, 2]
                output, grid = self.get_output_and_grid(output, k, stride_this_level, xin[0].type())
                ##当k=0，x_shifts[k].shape为[1, 6400]，y_shifts[k].shape为[1, 6400]
                ##当k=1，x_shifts[k].shape为[1, 1600]，y_shifts[k].shape为[1, 1600]
                ##当k=2，x_shifts[k].shape为[1,  400]，y_shifts[k].shape为[1,  400]
=======
                output, grid = self.get_output_and_grid(
                    output, k, stride_this_level, xin[0].type()
                )
>>>>>>> 3640b242
                x_shifts.append(grid[:, :, 0])
                y_shifts.append(grid[:, :, 1])
                ##expanded_strides代表FPN各层特征的stride值映射到原图上的真实stride值
                ##当k=0，stride_this_level为 8，expanded_strides[k].shape为[1, 6400]
                ##当k=1，stride_this_level为16，expanded_strides[k].shape为[1, 1600]
                ##当k=2，stride_this_level为32，expanded_strides[k].shape为[1,  400]
                expanded_strides.append(
                    torch.zeros(1, grid.shape[1])
                    .fill_(stride_this_level)
                    .type_as(xin[0])
                )
                if self.use_l1:
                    batch_size = reg_output.shape[0]
                    hsize, wsize = reg_output.shape[-2:]
                    reg_output = reg_output.view(
                        batch_size, self.n_anchors, 4, hsize, wsize
                    )
                    reg_output = reg_output.permute(0, 1, 3, 4, 2).reshape(
                        batch_size, -1, 4
                    )
                    origin_preds.append(reg_output.clone())
                ##len(outputs)为3
                ##outputs[0].shape为[B, 6400, 85]，FPN中的P3层，下采样8倍；以640的输入为例，则为80
                ##outputs[1].shape为[B, 1600, 85]，FPN中的P4层，下采样16倍；以640的输入为例，则为40
                ##outputs[2].shape为[B,  400, 85]，FPN中的P5层，下采样32倍；以640的输入为例，则为20

            else:
<<<<<<< HEAD
                output = torch.cat([reg_output, obj_output.sigmoid(), cls_output.sigmoid()], 1)
                ##len(outputs)为3
                ##outputs[0].shape为[B, 85, 80, 80]，FPN中的P3层，下采样8倍；以640的输入为例，则为80
                ##outputs[1].shape为[B, 85, 40, 40]，FPN中的P4层，下采样16倍；以640的输入为例，则为40
                ##outputs[2].shape为[B, 85, 20, 20]，FPN中的P5层，下采样32倍；以640的输入为例，则为20
=======
                output = torch.cat(
                    [reg_output, obj_output.sigmoid(), cls_output.sigmoid()], 1
                )

>>>>>>> 3640b242
            outputs.append(output)

        if self.training:
            ##imgs.shape为[B, 3, 640, 640]
            ##type(x_shifts)为'list'，x_shifts[0].shape为[1, 6400]，x_shifts[1].shape为[1, 1600]，x_shifts[2].shape为[1, 400]
            ##type(y_shifts)为'list'，y_shifts[0].shape为[1, 6400]，y_shifts[1].shape为[1, 1600]，y_shifts[2].shape为[1, 400]
            ##type(expanded_strides)为'list'，expanded_strides[0].shape为[1, 6400]，expanded_strides[1].shape为[1, 1600]，expanded_strides[2].shape为[1, 400]
            ##labels.shape为[B, 120, 5]，[cls, x, y, w, h]
            ##type(outputs)为'list'，outputs[0].shape为[B, 6400, 85]，outputs[1].shape为[B, 1600, 85]，outputs[2].shape为[B, 400, 85]
            ##[[B, 6400, 85], [B, 1600, 85], [B, 400, 85]]->[B, 8400, 85]
            ##xin[0].dtype为'torch.float32'
            return self.get_losses(
                imgs,
                x_shifts,
                y_shifts,
                expanded_strides,
                labels,
                torch.cat(outputs, 1),
                origin_preds,
                dtype=xin[0].dtype,
            )
        else:
            ##type(outputs)为'list'，len(outputs)为3
            ##outputs[0].shape为[1, 85, 80, 80]
            ##outputs[1].shape为[1, 85, 40, 40]
            ##outputs[2].shape为[1, 85, 20, 20]
            ##self.hw为[torch.Size([80, 80]), torch.Size([40, 40]), torch.Size([20, 20])]
            self.hw = [x.shape[-2:] for x in outputs]
            # [batch, n_anchors_all, 85]
<<<<<<< HEAD
            ##outputs[0].flatten(start_dim=2)：[1, 85, 80, 80]->[1, 85, 6400]
            ##outputs[1].flatten(start_dim=2)：[1, 85, 40, 40]->[1, 85, 1600]
            ##outputs[2].flatten(start_dim=2)：[1, 85, 20, 20]->[1, 85,  400]
            ##[[1, 85, 6400], [1, 85, 1600], [1, 85, 400]]->[1, 85, 8400]->[1, 8400, 85]
            ##outputs.shape为[1, 8400, 85]
            outputs = torch.cat([x.flatten(start_dim=2) for x in outputs], dim=2).permute(0, 2, 1)
=======
            outputs = torch.cat(
                [x.flatten(start_dim=2) for x in outputs], dim=2
            ).permute(0, 2, 1)
>>>>>>> 3640b242
            if self.decode_in_inference:
                ##xin[0].shape为[B, 128, 80, 80]，FPN中的P3层，下采样8倍；以640的输入为例，则为80
                ##xin[1].shape为[B, 256, 40, 40]，FPN中的P4层，下采样16倍；以640的输入为例，则为40
                ##xin[2].shape为[B, 512, 20, 20]，FPN中的P5层，下采样32倍；以640的输入为例，则为20
                ##xin[0].type()为'torch.FloatTensor'
                return self.decode_outputs(outputs, dtype=xin[0].type())
            else:
                return outputs

    def get_output_and_grid(self, output, k, stride, dtype):
        grid = self.grids[k]

        batch_size = output.shape[0]
        n_ch = 5 + self.num_classes
        hsize, wsize = output.shape[-2:]
        if grid.shape[2:4] != output.shape[2:4]:
            yv, xv = torch.meshgrid([torch.arange(hsize), torch.arange(wsize)])
            grid = torch.stack((xv, yv), 2).view(1, 1, hsize, wsize, 2).type(dtype)
            self.grids[k] = grid

        output = output.view(batch_size, self.n_anchors, n_ch, hsize, wsize)
        output = output.permute(0, 1, 3, 4, 2).reshape(
            batch_size, self.n_anchors * hsize * wsize, -1
        )
        grid = grid.view(1, -1, 2)
        output[..., :2] = (output[..., :2] + grid) * stride
        output[..., 2:4] = torch.exp(output[..., 2:4]) * stride
        return output, grid

    def decode_outputs(self, outputs, dtype):
        ##outputs.shape为[1, 8400, 85]
        ##dtype为'torch.FloatTensor'
        grids = []
        strides = []
        ##self.strides为[8, 16, 32]
        for (hsize, wsize), stride in zip(self.hw, self.strides):
            # ipdb.set_trace()
            ##当k=0时，(hsize, wsize) = (80, 80)，stride =  8；yv.shape为[80, 80]，第一行是0最后一行是79；xv.shape为[80, 80]，第一列是0最后一列是79
            ##当k=1时，(hsize, wsize) = (40, 40)，stride = 16；yv.shape为[40, 40]，第一行是0最后一行是39；xv.shape为[40, 40]，第一列是0最后一列是39
            ##当k=2时，(hsize, wsize) = (20, 20)，stride = 32；yv.shape为[20, 20]，第一行是0最后一行是19；xv.shape为[20, 20]，第一列是0最后一列是19
            yv, xv = torch.meshgrid([torch.arange(hsize), torch.arange(wsize)])
            ##组合成网格坐标
            ##当k=0时，torch.stack((xv, yv), 2)：([80, 80], [80, 80])->[80, 80, 2]->[1, 6400, 2]
            ##当k=1时，torch.stack((xv, yv), 2)：([40, 40], [40, 40])->[40, 40, 2]->[1, 1600, 2]
            ##当k=2时，torch.stack((xv, yv), 2)：([20, 20], [20, 20])->[20, 20, 2]->[1,  400, 2]
            grid = torch.stack((xv, yv), 2).view(1, -1, 2)
            grids.append(grid)
            ##当k=0时，shape为[1, 6400]
            ##当k=1时，shape为[1, 1600]
            ##当k=2时，shape为[1,  400]
            shape = grid.shape[:2]
            ##当k=0时，torch.full((*shape, 1), stride).shape为[1, 6400, 1]，值为8
            ##当k=1时，torch.full((*shape, 1), stride).shape为[1, 1600, 1]，值为16
            ##当k=2时，torch.full((*shape, 1), stride).shape为[1,  400, 1]，值为32
            strides.append(torch.full((*shape, 1), stride))

        ##grids.shape为[1, 8400, 2]
        grids = torch.cat(grids, dim=1).type(dtype)
        ##strides.shape为[1, 8400, 1]
        strides = torch.cat(strides, dim=1).type(dtype)

        outputs[..., :2] = (outputs[..., :2] + grids) * strides
        outputs[..., 2:4] = torch.exp(outputs[..., 2:4]) * strides
        ##outputs.shape为[1, 8400, 85]
        return outputs

    def get_losses(
        self,
        imgs,
        x_shifts,
        y_shifts,
        expanded_strides,
        labels,
        outputs,
        origin_preds,
        dtype,
    ):
        ##imgs.shape为[B, 3, 640, 640]
        ##type(x_shifts)为'list'，x_shifts[0].shape为[1, 6400]，x_shifts[1].shape为[1, 1600]，x_shifts[2].shape为[1, 400]
        ##type(y_shifts)为'list'，y_shifts[0].shape为[1, 6400]，y_shifts[1].shape为[1, 1600]，y_shifts[2].shape为[1, 400]
        ##type(expanded_strides)为'list'，expanded_strides[0].shape为[1, 6400]，expanded_strides[1].shape为[1, 1600]，expanded_strides[2].shape为[1, 400]
        ##labels.shape为[B, 120, 5]，[cls, x, y, w, h]
        ##outputs.shape为[B, 8400, 85]
        ##xin[0].dtype为'torch.float32'

        ##bbox_preds.shape为[B, 8400, 4]
        bbox_preds = outputs[:, :, :4]  # [batch, n_anchors_all, 4]
        ##obj_preds.shape为[B, 8400, 1]
        obj_preds = outputs[:, :, 4].unsqueeze(-1)  # [batch, n_anchors_all, 1]
        ##cls_preds.shape为[B, 8400, 80]
        cls_preds = outputs[:, :, 5:]  # [batch, n_anchors_all, n_cls]

        # calculate targets
        mixup = labels.shape[2] > 5
        if mixup:
            label_cut = labels[..., :5]
        else:
            label_cut = labels
        ##[B, 120, 5]->[B, 120]->[B]；代表这个batch_size中每个imgs的GT目标数量
        nlabel = (label_cut.sum(dim=2) > 0).sum(dim=1)  # number of objects

        ##代表神经网络输出的目标总数量；以640x640的图片为例，(640/8)**2 + (640/16)**2 + (640/32)**2 = 8400
        total_num_anchors = outputs.shape[1]
        ##x_shifts.shape为[1, 8400]
        x_shifts = torch.cat(x_shifts, 1)  # [1, n_anchors_all]
        ##y_shifts.shape为[1, 8400]
        y_shifts = torch.cat(y_shifts, 1)  # [1, n_anchors_all]
        ##expanded_strides.shape为[1, 8400]
        ##expanded_strides代表FPN各层特征的stride值映射到原图上的真实stride值
        ##expanded_strides[0, :6400]都等于8
        ##expanded_strides[0, 6400:8000]都等于16
        ##expanded_strides[0, 8000:8400]都等于32
        expanded_strides = torch.cat(expanded_strides, 1)
        if self.use_l1:
            origin_preds = torch.cat(origin_preds, 1)

        cls_targets = []
        reg_targets = []
        l1_targets = []
        obj_targets = []
        fg_masks = []

        num_fg = 0.0
        num_gts = 0.0

        for batch_idx in range(outputs.shape[0]):
            ##num_gt代表imgs[batch_idx]图片中的目标数量
            num_gt = int(nlabel[batch_idx])
            ##num_gts代表这个batch_size的所有图片中的目标数量总数
            num_gts += num_gt
            if num_gt == 0:
                ##cls_target.shape为[0, 80]
                cls_target = outputs.new_zeros((0, self.num_classes))
                ##reg_target.shape为[0, 4]
                reg_target = outputs.new_zeros((0, 4))
                ##l1_target.shape为[0, 4]
                l1_target = outputs.new_zeros((0, 4))
                ##obj_target.shape为[8400, 1]
                obj_target = outputs.new_zeros((total_num_anchors, 1))
                ##fg_mask.shape为[8400]
                fg_mask = outputs.new_zeros(total_num_anchors).bool()
            else:
                ##labels.shape为[B, 120, 5]，120是设置的每张图片中目标数量的最大值(max_labels)
                ##gt_bboxes_per_image代表imgs[batch_idx]图片中的所有目标的bbox；gt_bboxes_per_image.shape为[num_gt, 4]
                gt_bboxes_per_image = labels[batch_idx, :num_gt, 1:5]
                ##gt_classes代表imgs[batch_idx]图片中的所有目标的cls_idx；gt_classes.shape为[num_gt]
                gt_classes = labels[batch_idx, :num_gt, 0]
                ##bbox_preds.shape为[B, 8400, 4]；bboxes_preds_per_image.shape为[8400, 4]
                bboxes_preds_per_image = bbox_preds[batch_idx]

                try:
                    (
                        gt_matched_classes,
                        fg_mask,
                        pred_ious_this_matching,
                        matched_gt_inds,
                        num_fg_img,
                    ) = self.get_assignments(  # noqa
                        batch_idx,
                        num_gt,
                        total_num_anchors,
                        gt_bboxes_per_image,
                        gt_classes,
                        bboxes_preds_per_image,
                        expanded_strides,
                        x_shifts,
                        y_shifts,
                        cls_preds,
                        bbox_preds,
                        obj_preds,
                        labels,
                        imgs,
                    )
                except RuntimeError:
                    logger.error(
                        "OOM RuntimeError is raised due to the huge memory cost during label assignment. \
                           CPU mode is applied in this batch. If you want to avoid this issue, \
                           try to reduce the batch size or image size."
                    )
                    torch.cuda.empty_cache()
                    (
                        gt_matched_classes,
                        fg_mask,
                        pred_ious_this_matching,
                        matched_gt_inds,
                        num_fg_img,
                    ) = self.get_assignments(  # noqa
                        batch_idx,
                        num_gt,
                        total_num_anchors,
                        gt_bboxes_per_image,
                        gt_classes,
                        bboxes_preds_per_image,
                        expanded_strides,
                        x_shifts,
                        y_shifts,
                        cls_preds,
                        bbox_preds,
                        obj_preds,
                        labels,
                        imgs,
                        "cpu",
                    )

                ##gt_matched_classes.shape为[11]，代表与gt匹配的预测目标的cls_idx
                ##fg_mask.shape为[8400]，元素为True/False；sum(fg_mask)=11，代表网络输出的预测结果中与GT匹配的为True
                ##pred_ious_this_matching.shape为[11]，代表通过标签匹配得到的预测bbox与GT bbox的iou
                ##matched_gt_inds.shape为[11]，代表与11个预测目标所匹配的GT目标的索引值，例如[3, 5, 1, 6, 5, 1, 6, 3, 0, 2, 0]，案例中GT目标数是7
                ##num_fg_img为11，代表通过标签匹配得到的图像中的前景目标(预测结果)的数量
                torch.cuda.empty_cache()
                ##num_fg代表这个batch_size的所有图片中的通过标签匹配得到的前景目标(预测结果)的总数；结合Dynamic K去理解？
                ##注意：num_gts与num_fg的区别，以及num_gt与num_fg_img的区别
                num_fg += num_fg_img

                ##F.one_hot(gt_matched_classes.to(torch.int64), self.num_classes).shape为[11, 80]，将匹配的前景目标的cls转换成ont-hot向量([11]->[11, 80])
                ##pred_ious_this_matching.unsqueeze(-1)：[11]->[11, 1]
                ##将类别信息与bbox的iou信息相乘
                ##cls_target.shape为[11, 80]
                cls_target = F.one_hot(
                    gt_matched_classes.to(torch.int64), self.num_classes
                ) * pred_ious_this_matching.unsqueeze(-1)
                ##[8400]->[8400, 1]
                obj_target = fg_mask.unsqueeze(-1)
                ##gt_bboxes_per_image.shape为[num_gt, 4]；reg_target.shape为[11, 4]
                ##reg_target代表与11个pred bbox匹配的gt bbox
                reg_target = gt_bboxes_per_image[matched_gt_inds]
                if self.use_l1:
                    l1_target = self.get_l1_target(
                        outputs.new_zeros((num_fg_img, 4)),
                        gt_bboxes_per_image[matched_gt_inds],
                        expanded_strides[0][fg_mask],
                        x_shifts=x_shifts[0][fg_mask],
                        y_shifts=y_shifts[0][fg_mask],
                    )

            cls_targets.append(cls_target)
            reg_targets.append(reg_target)
            obj_targets.append(obj_target.to(dtype))
            fg_masks.append(fg_mask)
            if self.use_l1:
                l1_targets.append(l1_target)

        ##len(cls_targets)为batch_size；cls_targets[k].shape为[11, 80]
        ##len(reg_targets)为batch_size；reg_targets[k].shape为[11, 4]
        ##len(obj_targets)为batch_size；obj_targets[k].shape为[8400, 1]
        ##len(fg_masks)为batch_size；fg_masks[k].shape为[8400]
        # ipdb.set_trace()

        ##在第0维对batch_size个张量进行拼接
        ##[[11, 80], [11, 80]]->[22, 80]
        cls_targets = torch.cat(cls_targets, 0)
        ##[[11, 4], [11, 4]]->[22, 4]
        reg_targets = torch.cat(reg_targets, 0)
        ##[[8400, 1], [8400, 1]]->[16800, 1]
        obj_targets = torch.cat(obj_targets, 0)
        ##[[8400], [8400]]->[16800]
        fg_masks = torch.cat(fg_masks, 0)
        if self.use_l1:
            l1_targets = torch.cat(l1_targets, 0)

        ##num_fg为22.0
        num_fg = max(num_fg, 1)
<<<<<<< HEAD
        ##bbox_preds.shape为[2, 8400, 4]，[2, 8400, 4]->[16800, 4]
        ##fg_masks.shape为[16800]，元素为True/False；sum(fg_masks)=22，代表网络输出的预测结果中与GT匹配的为True
        ##[16800, 4]->[22, 4]
        ##reg_targets.shape为[22, 4]
        loss_iou = (self.iou_loss(bbox_preds.view(-1, 4)[fg_masks], reg_targets)).sum() / num_fg
        ##obj_preds.shape为[2, 8400, 1]，[2, 8400, 1]->[16800, 1]
        ##obj_targets.shape为[16800, 1]，元素为1/0；sum(obj_targets)=22，代表网络输出的预测结果中与GT匹配的为1
        loss_obj = (self.bcewithlog_loss(obj_preds.view(-1, 1), obj_targets)).sum() / num_fg
        ##cls_preds.shape为[2, 8400, 80]，[2, 8400, 80]->[16800, 80]
        ##fg_masks.shape为[16800]，元素为True/False；sum(fg_masks)=22，代表网络输出的预测结果中与GT匹配的为True
        ##[16800, 80]->[22, 80]
        ##cls_targets.shape为[22, 80]
=======
        loss_iou = (
            self.iou_loss(bbox_preds.view(-1, 4)[fg_masks], reg_targets)
        ).sum() / num_fg
        loss_obj = (
            self.bcewithlog_loss(obj_preds.view(-1, 1), obj_targets)
        ).sum() / num_fg
>>>>>>> 3640b242
        loss_cls = (
            self.bcewithlog_loss(
                cls_preds.view(-1, self.num_classes)[fg_masks], cls_targets
            )
        ).sum() / num_fg
        if self.use_l1:
            loss_l1 = (
                self.l1_loss(origin_preds.view(-1, 4)[fg_masks], l1_targets)
            ).sum() / num_fg
        else:
            loss_l1 = 0.0

        reg_weight = 5.0
        loss = reg_weight * loss_iou + loss_obj + loss_cls + loss_l1

        return (
            loss,
            reg_weight * loss_iou,
            loss_obj,
            loss_cls,
            loss_l1,
            num_fg / max(num_gts, 1),
        )

    def get_l1_target(self, l1_target, gt, stride, x_shifts, y_shifts, eps=1e-8):
        l1_target[:, 0] = gt[:, 0] / stride - x_shifts
        l1_target[:, 1] = gt[:, 1] / stride - y_shifts
        l1_target[:, 2] = torch.log(gt[:, 2] / stride + eps)
        l1_target[:, 3] = torch.log(gt[:, 3] / stride + eps)
        return l1_target

    @torch.no_grad()
    def get_assignments(
        self,
        batch_idx,
        num_gt,
        total_num_anchors,
        gt_bboxes_per_image,
        gt_classes,
        bboxes_preds_per_image,
        expanded_strides,
        x_shifts,
        y_shifts,
        cls_preds,
        bbox_preds,
        obj_preds,
        labels,
        imgs,
        mode="gpu",
    ):

        ##batch_idx代表这个batch中的第几张图片
        ##num_gt代表imgs[batch_idx]图片中的目标数量；此案例中为40
        ##total_num_anchors代表神经网络输出的目标总数量；以640x640的图片为例，(640/8)**2 + (640/16)**2 + (640/32)**2 = 8400
        ##gt_bboxes_per_image代表imgs[batch_idx]图片中的所有目标的bbox；gt_bboxes_per_image.shape为[num_gt, 4]
        ##gt_classes代表imgs[batch_idx]图片中的所有目标的cls_idx；gt_classes.shape为[num_gt]
        ##bboxes_preds_per_image代表imgs[batch_idx]图片中的所有预测目标的bbox；bbox_preds.shape为[B, 8400, 4]；bboxes_preds_per_image.shape为[8400, 4]
        ##expanded_strides.shape为[1, 8400]
        ##expanded_strides代表FPN各层特征的stride值映射到原图上的真实stride值
        ##expanded_strides[0, :6400]都等于8
        ##expanded_strides[0, 6400:8000]都等于16
        ##expanded_strides[0, 8000:8400]都等于32
        ##x_shifts.shape为[1, 8400]
        ##y_shifts.shape为[1, 8400]
        ##cls_preds.shape为[B, 8400, 80]
        ##bbox_preds.shape为[B, 8400, 4]
        ##obj_preds.shape为[B, 8400, 1]
        ##labels.shape为[B, 120, 5]，[cls, x, y, w, h]
        ##imgs.shape为[B, 3, 640, 640]

        if mode == "cpu":
            print("------------CPU Mode for This Batch-------------")
            gt_bboxes_per_image = gt_bboxes_per_image.cpu().float()
            bboxes_preds_per_image = bboxes_preds_per_image.cpu().float()
            gt_classes = gt_classes.cpu().float()
            expanded_strides = expanded_strides.cpu().float()
            x_shifts = x_shifts.cpu()
            y_shifts = y_shifts.cpu()

        ##fg_mask.shape为[8400]，元素为True/False；sum(fg_mask)=5632，代表网络输出的预测结果中与GT匹配的为True
        ##is_in_boxes_and_center.shape为[40, 5632]
        ##此案例中的num_gt为40
        fg_mask, is_in_boxes_and_center = self.get_in_boxes_info(
            gt_bboxes_per_image,
            expanded_strides,
            x_shifts,
            y_shifts,
            total_num_anchors,
            num_gt,
        )

        ##bboxes_preds_per_image.shape为[5632, 4]
        bboxes_preds_per_image = bboxes_preds_per_image[fg_mask]
        ##cls_preds_.shape为[5632, 80]
        cls_preds_ = cls_preds[batch_idx][fg_mask]
        ##obj_preds_.shape为[5632,  1]
        obj_preds_ = obj_preds[batch_idx][fg_mask]
        ##num_in_boxes_anchor为5632
        num_in_boxes_anchor = bboxes_preds_per_image.shape[0]

        if mode == "cpu":
            gt_bboxes_per_image = gt_bboxes_per_image.cpu()
            bboxes_preds_per_image = bboxes_preds_per_image.cpu()

<<<<<<< HEAD
        ##pair_wise_ious.shape为[40, 5632]，表示5632个pred box与gt box的IoU
        pair_wise_ious = bboxes_iou(
            gt_bboxes_per_image, bboxes_preds_per_image, False
        )
=======
        pair_wise_ious = bboxes_iou(gt_bboxes_per_image, bboxes_preds_per_image, False)
>>>>>>> 3640b242

        ##gt_cls_per_image.shape为[40, 5632, 80]
        ##gt_classes.shape为[40]，self.num_classes为80；F.one_hot([40], 80)->[40, 80]
        ##num_in_boxes_anchor为5632；[40, 80]->[40, 5632, 80]
        gt_cls_per_image = (
            F.one_hot(gt_classes.to(torch.int64), self.num_classes)
            .float()
            .unsqueeze(1)
            .repeat(1, num_in_boxes_anchor, 1)
        )
        ##pair_wise_ious_loss.shape为[40, 5632]
        pair_wise_ious_loss = -torch.log(pair_wise_ious + 1e-8)

        if mode == "cpu":
            cls_preds_, obj_preds_ = cls_preds_.cpu(), obj_preds_.cpu()

        ##cls_preds_.shape为[5632, 80]，[5632, 80]->[1, 5632, 80]->[40, 5632, 80]->[40, 5632, 80]
        ##obj_preds_.shape为[5632,  1]，[5632,  1]->[1, 5632,  1]->[40, 5632,  1]->[40, 5632,  1]
        ##cls_preds_.shape为[40, 5632, 80]，[40, 5632, 80] * [40, 5632,  1] -> [40, 5632, 80]
        cls_preds_ = (
            cls_preds_.float().unsqueeze(0).repeat(num_gt, 1, 1).sigmoid_()
            * obj_preds_.unsqueeze(0).repeat(num_gt, 1, 1).sigmoid_()
        )
        ##F.binary_cross_entropy([40, 5632, 80], [40, 5632, 80], reduction="none") -> [40, 5632, 80] -> [40, 5632]
        pair_wise_cls_loss = F.binary_cross_entropy(
            cls_preds_.sqrt_(), gt_cls_per_image, reduction="none"
        ).sum(-1)
        del cls_preds_

        # ipdb.set_trace()

        ##cost.shape为[40, 5632]
        cost = (
            pair_wise_cls_loss
            + 3.0 * pair_wise_ious_loss
            + 100000.0 * (~is_in_boxes_and_center)
        )

        ##cost.shape为[40, 5632]
        ##pair_wise_ious.shape为[40, 5632]，表示5632个pred box与gt box的IoU
        ##gt_classes.shape为[40]
        ##此案例中num_gt为40
        ##fg_mask.shape为[8400]

        ##此案例中num_fg为39
        ##gt_matched_classes.shape为[39]
        ##pred_ious_this_matching.shape为[39]
        ##matched_gt_inds.shape为[39]
        (
            num_fg,
            gt_matched_classes,
            pred_ious_this_matching,
            matched_gt_inds,
        ) = self.dynamic_k_matching(cost, pair_wise_ious, gt_classes, num_gt, fg_mask)
        del pair_wise_cls_loss, cost, pair_wise_ious, pair_wise_ious_loss

        if mode == "cpu":
            gt_matched_classes = gt_matched_classes.cuda()
            fg_mask = fg_mask.cuda()
            pred_ious_this_matching = pred_ious_this_matching.cuda()
            matched_gt_inds = matched_gt_inds.cuda()

        return (
            gt_matched_classes,
            fg_mask,
            pred_ious_this_matching,
            matched_gt_inds,
            num_fg,
        )

    def get_in_boxes_info(
        self,
        gt_bboxes_per_image,
        expanded_strides,
        x_shifts,
        y_shifts,
        total_num_anchors,
        num_gt,
    ):
        expanded_strides_per_image = expanded_strides[0]
        x_shifts_per_image = x_shifts[0] * expanded_strides_per_image
        y_shifts_per_image = y_shifts[0] * expanded_strides_per_image
        x_centers_per_image = (
            (x_shifts_per_image + 0.5 * expanded_strides_per_image)
            .unsqueeze(0)
            .repeat(num_gt, 1)
        )  # [n_anchor] -> [n_gt, n_anchor]
        y_centers_per_image = (
            (y_shifts_per_image + 0.5 * expanded_strides_per_image)
            .unsqueeze(0)
            .repeat(num_gt, 1)
        )

        gt_bboxes_per_image_l = (
            (gt_bboxes_per_image[:, 0] - 0.5 * gt_bboxes_per_image[:, 2])
            .unsqueeze(1)
            .repeat(1, total_num_anchors)
        )
        gt_bboxes_per_image_r = (
            (gt_bboxes_per_image[:, 0] + 0.5 * gt_bboxes_per_image[:, 2])
            .unsqueeze(1)
            .repeat(1, total_num_anchors)
        )
        gt_bboxes_per_image_t = (
            (gt_bboxes_per_image[:, 1] - 0.5 * gt_bboxes_per_image[:, 3])
            .unsqueeze(1)
            .repeat(1, total_num_anchors)
        )
        gt_bboxes_per_image_b = (
            (gt_bboxes_per_image[:, 1] + 0.5 * gt_bboxes_per_image[:, 3])
            .unsqueeze(1)
            .repeat(1, total_num_anchors)
        )

        b_l = x_centers_per_image - gt_bboxes_per_image_l
        b_r = gt_bboxes_per_image_r - x_centers_per_image
        b_t = y_centers_per_image - gt_bboxes_per_image_t
        b_b = gt_bboxes_per_image_b - y_centers_per_image
        bbox_deltas = torch.stack([b_l, b_t, b_r, b_b], 2)

        is_in_boxes = bbox_deltas.min(dim=-1).values > 0.0
        is_in_boxes_all = is_in_boxes.sum(dim=0) > 0
        # in fixed center

        center_radius = 2.5

        gt_bboxes_per_image_l = (gt_bboxes_per_image[:, 0]).unsqueeze(1).repeat(
            1, total_num_anchors
        ) - center_radius * expanded_strides_per_image.unsqueeze(0)
        gt_bboxes_per_image_r = (gt_bboxes_per_image[:, 0]).unsqueeze(1).repeat(
            1, total_num_anchors
        ) + center_radius * expanded_strides_per_image.unsqueeze(0)
        gt_bboxes_per_image_t = (gt_bboxes_per_image[:, 1]).unsqueeze(1).repeat(
            1, total_num_anchors
        ) - center_radius * expanded_strides_per_image.unsqueeze(0)
        gt_bboxes_per_image_b = (gt_bboxes_per_image[:, 1]).unsqueeze(1).repeat(
            1, total_num_anchors
        ) + center_radius * expanded_strides_per_image.unsqueeze(0)

        c_l = x_centers_per_image - gt_bboxes_per_image_l
        c_r = gt_bboxes_per_image_r - x_centers_per_image
        c_t = y_centers_per_image - gt_bboxes_per_image_t
        c_b = gt_bboxes_per_image_b - y_centers_per_image
        center_deltas = torch.stack([c_l, c_t, c_r, c_b], 2)
        is_in_centers = center_deltas.min(dim=-1).values > 0.0
        is_in_centers_all = is_in_centers.sum(dim=0) > 0

        # in boxes and in centers
        is_in_boxes_anchor = is_in_boxes_all | is_in_centers_all

        is_in_boxes_and_center = (
            is_in_boxes[:, is_in_boxes_anchor] & is_in_centers[:, is_in_boxes_anchor]
        )
        return is_in_boxes_anchor, is_in_boxes_and_center

    def dynamic_k_matching(self, cost, pair_wise_ious, gt_classes, num_gt, fg_mask):
        # Dynamic K
        # ---------------------------------------------------------------

        ##cost.shape为[40, 5632]
        ##pair_wise_ious.shape为[40, 5632]，表示5632个pred box与gt box的IoU
        ##gt_classes.shape为[40]
        ##此案例中num_gt为40
        ##fg_mask.shape为[8400]
        
        ##matching_matrix.shape为[40, 5632]
        matching_matrix = torch.zeros_like(cost)

        ##ious_in_boxes_matrix.shape为[40, 5632]
        ious_in_boxes_matrix = pair_wise_ious
<<<<<<< HEAD
        n_candidate_k = 10
        ##topk_ious.shape为[40, 10]，表示与40个gt bbox的IoU排前10的pred bbox的IoU
        ##_.shape为[40, 10]，表示与40个gt bbox对应的10个pred bbox的idx([0, 8400))
=======
        n_candidate_k = min(10, ious_in_boxes_matrix.size(1))
>>>>>>> 3640b242
        topk_ious, _ = torch.topk(ious_in_boxes_matrix, n_candidate_k, dim=1)
        ##dynamic_ks.shape为[40]
        dynamic_ks = torch.clamp(topk_ious.sum(1).int(), min=1)
        for gt_idx in range(num_gt):
            ##_应该表示最优匹配的cost值
            ##pos_idx表示与gt_idx最优匹配的预测正样本的idx号
            _, pos_idx = torch.topk(
                cost[gt_idx], k=dynamic_ks[gt_idx].item(), largest=False
            )
            matching_matrix[gt_idx][pos_idx] = 1.0

        del topk_ious, dynamic_ks, pos_idx

        ##anchor_matching_gt.shape为torch.Size([5632])，用于表示每个预测目标与多少个GT目标相匹配
        anchor_matching_gt = matching_matrix.sum(0)
        ##如果有的预测目标与多个GT目标相匹配
        if (anchor_matching_gt > 1).sum() > 0:
            ##找出这些与多个GT目标相匹配的预测目标，看看该预测目标与哪个GT的cost更小，并找出这个GT的idx
            cost_min, cost_argmin = torch.min(cost[:, anchor_matching_gt > 1], dim=0)
            ##将该预测目标与其它GT的匹配度值置为0
            matching_matrix[:, anchor_matching_gt > 1] *= 0.0
            ##将该预测目标与这个GT的匹配度值置为1
            matching_matrix[cost_argmin, anchor_matching_gt > 1] = 1.0
        ##看看哪些预测框有与之匹配的GT框，fg_mask_inboxes.shape为[5632]，其元素为True/False，sum(fg_mask_inboxes)=39
        fg_mask_inboxes = matching_matrix.sum(0) > 0.0
        ##num_fg代表预测框中的前景框(有与之匹配的GT框)的数量；此案例中是39
        num_fg = fg_mask_inboxes.sum().item()

        fg_mask[fg_mask.clone()] = fg_mask_inboxes

        ##matching_matrix.shape为[40, 5632]，sum(fg_mask_inboxes)=39，matching_matrix[:, fg_mask_inboxes].shape为[40, 39]
        ##matched_gt_inds.shape为[39]，表示依次与这39个前景目标匹配的GT目标的idx
        matched_gt_inds = matching_matrix[:, fg_mask_inboxes].argmax(0)
        ##gt_matched_classes.shape为[39]，代表这39个前景框的目标类别
        gt_matched_classes = gt_classes[matched_gt_inds]

<<<<<<< HEAD
        ##[40, 5632] * [40, 5632] -> [40, 5632] -> [5632] -> [39]
        pred_ious_this_matching = (matching_matrix * pair_wise_ious).sum(0)[fg_mask_inboxes]
=======
        pred_ious_this_matching = (matching_matrix * pair_wise_ious).sum(0)[
            fg_mask_inboxes
        ]
>>>>>>> 3640b242
        return num_fg, gt_matched_classes, pred_ious_this_matching, matched_gt_inds<|MERGE_RESOLUTION|>--- conflicted
+++ resolved
@@ -194,19 +194,17 @@
                 ##当k=1时，[[B, 4, 40, 40], [B, 1, 40, 40], [B, 80, 40, 40]]->[2, 85, 40, 40]
                 ##当k=2时，[[B, 4, 20, 20], [B, 1, 20, 20], [B, 80, 20, 20]]->[2, 85, 20, 20]
                 output = torch.cat([reg_output, obj_output, cls_output], 1)
-<<<<<<< HEAD
+
                 ##当k=0时，output.shape为[B, 6400, 85]，grid.shape为[1, 6400, 2]
                 ##当k=1时，output.shape为[B, 1600, 85]，grid.shape为[1, 1600, 2]
                 ##当k=2时，output.shape为[B,  400, 85]，grid.shape为[1,  400, 2]
-                output, grid = self.get_output_and_grid(output, k, stride_this_level, xin[0].type())
+                output, grid = self.get_output_and_grid(
+                    output, k, stride_this_level, xin[0].type()
+                )
+
                 ##当k=0，x_shifts[k].shape为[1, 6400]，y_shifts[k].shape为[1, 6400]
                 ##当k=1，x_shifts[k].shape为[1, 1600]，y_shifts[k].shape为[1, 1600]
                 ##当k=2，x_shifts[k].shape为[1,  400]，y_shifts[k].shape为[1,  400]
-=======
-                output, grid = self.get_output_and_grid(
-                    output, k, stride_this_level, xin[0].type()
-                )
->>>>>>> 3640b242
                 x_shifts.append(grid[:, :, 0])
                 y_shifts.append(grid[:, :, 1])
                 ##expanded_strides代表FPN各层特征的stride值映射到原图上的真实stride值
@@ -234,18 +232,14 @@
                 ##outputs[2].shape为[B,  400, 85]，FPN中的P5层，下采样32倍；以640的输入为例，则为20
 
             else:
-<<<<<<< HEAD
-                output = torch.cat([reg_output, obj_output.sigmoid(), cls_output.sigmoid()], 1)
                 ##len(outputs)为3
                 ##outputs[0].shape为[B, 85, 80, 80]，FPN中的P3层，下采样8倍；以640的输入为例，则为80
                 ##outputs[1].shape为[B, 85, 40, 40]，FPN中的P4层，下采样16倍；以640的输入为例，则为40
                 ##outputs[2].shape为[B, 85, 20, 20]，FPN中的P5层，下采样32倍；以640的输入为例，则为20
-=======
                 output = torch.cat(
                     [reg_output, obj_output.sigmoid(), cls_output.sigmoid()], 1
                 )
 
->>>>>>> 3640b242
             outputs.append(output)
 
         if self.training:
@@ -275,18 +269,16 @@
             ##self.hw为[torch.Size([80, 80]), torch.Size([40, 40]), torch.Size([20, 20])]
             self.hw = [x.shape[-2:] for x in outputs]
             # [batch, n_anchors_all, 85]
-<<<<<<< HEAD
+
             ##outputs[0].flatten(start_dim=2)：[1, 85, 80, 80]->[1, 85, 6400]
             ##outputs[1].flatten(start_dim=2)：[1, 85, 40, 40]->[1, 85, 1600]
             ##outputs[2].flatten(start_dim=2)：[1, 85, 20, 20]->[1, 85,  400]
             ##[[1, 85, 6400], [1, 85, 1600], [1, 85, 400]]->[1, 85, 8400]->[1, 8400, 85]
             ##outputs.shape为[1, 8400, 85]
-            outputs = torch.cat([x.flatten(start_dim=2) for x in outputs], dim=2).permute(0, 2, 1)
-=======
             outputs = torch.cat(
                 [x.flatten(start_dim=2) for x in outputs], dim=2
             ).permute(0, 2, 1)
->>>>>>> 3640b242
+
             if self.decode_in_inference:
                 ##xin[0].shape为[B, 128, 80, 80]，FPN中的P3层，下采样8倍；以640的输入为例，则为80
                 ##xin[1].shape为[B, 256, 40, 40]，FPN中的P4层，下采样16倍；以640的输入为例，则为40
@@ -549,27 +541,23 @@
 
         ##num_fg为22.0
         num_fg = max(num_fg, 1)
-<<<<<<< HEAD
+
         ##bbox_preds.shape为[2, 8400, 4]，[2, 8400, 4]->[16800, 4]
         ##fg_masks.shape为[16800]，元素为True/False；sum(fg_masks)=22，代表网络输出的预测结果中与GT匹配的为True
         ##[16800, 4]->[22, 4]
         ##reg_targets.shape为[22, 4]
-        loss_iou = (self.iou_loss(bbox_preds.view(-1, 4)[fg_masks], reg_targets)).sum() / num_fg
+        loss_iou = (
+            self.iou_loss(bbox_preds.view(-1, 4)[fg_masks], reg_targets)
+        ).sum() / num_fg
         ##obj_preds.shape为[2, 8400, 1]，[2, 8400, 1]->[16800, 1]
         ##obj_targets.shape为[16800, 1]，元素为1/0；sum(obj_targets)=22，代表网络输出的预测结果中与GT匹配的为1
-        loss_obj = (self.bcewithlog_loss(obj_preds.view(-1, 1), obj_targets)).sum() / num_fg
+        loss_obj = (
+            self.bcewithlog_loss(obj_preds.view(-1, 1), obj_targets)
+        ).sum() / num_fg        
         ##cls_preds.shape为[2, 8400, 80]，[2, 8400, 80]->[16800, 80]
         ##fg_masks.shape为[16800]，元素为True/False；sum(fg_masks)=22，代表网络输出的预测结果中与GT匹配的为True
         ##[16800, 80]->[22, 80]
         ##cls_targets.shape为[22, 80]
-=======
-        loss_iou = (
-            self.iou_loss(bbox_preds.view(-1, 4)[fg_masks], reg_targets)
-        ).sum() / num_fg
-        loss_obj = (
-            self.bcewithlog_loss(obj_preds.view(-1, 1), obj_targets)
-        ).sum() / num_fg
->>>>>>> 3640b242
         loss_cls = (
             self.bcewithlog_loss(
                 cls_preds.view(-1, self.num_classes)[fg_masks], cls_targets
@@ -674,14 +662,8 @@
             gt_bboxes_per_image = gt_bboxes_per_image.cpu()
             bboxes_preds_per_image = bboxes_preds_per_image.cpu()
 
-<<<<<<< HEAD
         ##pair_wise_ious.shape为[40, 5632]，表示5632个pred box与gt box的IoU
-        pair_wise_ious = bboxes_iou(
-            gt_bboxes_per_image, bboxes_preds_per_image, False
-        )
-=======
         pair_wise_ious = bboxes_iou(gt_bboxes_per_image, bboxes_preds_per_image, False)
->>>>>>> 3640b242
 
         ##gt_cls_per_image.shape为[40, 5632, 80]
         ##gt_classes.shape为[40]，self.num_classes为80；F.one_hot([40], 80)->[40, 80]
@@ -852,13 +834,10 @@
 
         ##ious_in_boxes_matrix.shape为[40, 5632]
         ious_in_boxes_matrix = pair_wise_ious
-<<<<<<< HEAD
-        n_candidate_k = 10
+
+        n_candidate_k = min(10, ious_in_boxes_matrix.size(1))
         ##topk_ious.shape为[40, 10]，表示与40个gt bbox的IoU排前10的pred bbox的IoU
         ##_.shape为[40, 10]，表示与40个gt bbox对应的10个pred bbox的idx([0, 8400))
-=======
-        n_candidate_k = min(10, ious_in_boxes_matrix.size(1))
->>>>>>> 3640b242
         topk_ious, _ = torch.topk(ious_in_boxes_matrix, n_candidate_k, dim=1)
         ##dynamic_ks.shape为[40]
         dynamic_ks = torch.clamp(topk_ious.sum(1).int(), min=1)
@@ -895,12 +874,9 @@
         ##gt_matched_classes.shape为[39]，代表这39个前景框的目标类别
         gt_matched_classes = gt_classes[matched_gt_inds]
 
-<<<<<<< HEAD
         ##[40, 5632] * [40, 5632] -> [40, 5632] -> [5632] -> [39]
-        pred_ious_this_matching = (matching_matrix * pair_wise_ious).sum(0)[fg_mask_inboxes]
-=======
         pred_ious_this_matching = (matching_matrix * pair_wise_ious).sum(0)[
             fg_mask_inboxes
         ]
->>>>>>> 3640b242
+
         return num_fg, gt_matched_classes, pred_ious_this_matching, matched_gt_inds